--- conflicted
+++ resolved
@@ -27,11 +27,7 @@
 import urllib2
 
 
-<<<<<<< HEAD
-__version__ = '1.1.9'  # App version
-=======
 __version__ = '1.1.8'  # App version
->>>>>>> e84bf1a1
 
 __FILEABSDIRNAME__ = os.path.dirname(os.path.abspath(__file__))
 
